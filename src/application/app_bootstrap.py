--- conflicted
+++ resolved
@@ -1,614 +1,327 @@
-<<<<<<< HEAD
-"""
-AppBootstrap handles application initialization and lifecycle.
-"""
-
-import logging
-import sys
-from pathlib import Path
-import traceback
-
-from PySide6.QtWidgets import QApplication, QMessageBox, QSystemTrayIcon
-from PySide6.QtGui import QIcon
-
-from .service_manager import ServiceManager
-from ..presentation.system_tray import SystemTrayIcon
-from ..presentation.windows.settings import SettingsDialog, SettingsWindow
-from ..presentation.windows.download_manager import DownloadManagerWindow
-from ..presentation.theme import AppTheme
-
-
-logger = logging.getLogger(__name__)
-
-
-class AppBootstrap:
-    """
-    Bootstraps the application by initializing all major components and handling lifecycle.
-    
-    Responsibilities:
-    1. Initialize Qt application
-    2. Set up error handling and logging
-    3. Initialize service manager
-    4. Initialize UI components
-    5. Connect signals between services and UI
-    6. Handle application lifecycle (startup, shutdown)
-    """
-    
-    def __init__(self):
-        """Initialize the application bootstrap."""
-        # Create Qt application
-        self.app = QApplication(sys.argv)
-        self.app.setQuitOnLastWindowClosed(False)
-        self.app.setApplicationName("Mutter")
-        
-        # Apply theme
-        AppTheme.apply(self.app)
-        
-        # Connect quit signal
-        self.app.aboutToQuit.connect(self.shutdown)
-        
-        # Set application icon if available
-        icon_path = Path(__file__).parent.parent.parent / "resources" / "images" / "microphone.png"
-        if icon_path.exists():
-            self.app.setWindowIcon(QIcon(str(icon_path)))
-        
-        # Initialize UI first to show loading message
-        self.tray = SystemTrayIcon()
-        self.tray.show()
-        self.tray.show_notification(
-            "Mutter",
-            "Loading...",
-            QSystemTrayIcon.MessageIcon.Information,
-            2000
-        )
-        
-        # Initialize settings window container
-        self.settings_window = None
-        self.download_manager_window = None
-        
-        try:
-            # Initialize service manager
-            logger.info("Initializing service manager")
-            self.service_manager = ServiceManager()
-            logger.info("Service manager initialized successfully")
-            
-            # Store service manager reference in QApplication for global access
-            self.app.service_manager = self.service_manager
-            
-            # Connect signals between components
-            self._connect_signals()
-            
-            # Initialize hotkeys
-            self._setup_hotkeys()
-            
-            # Connect system tray to service manager
-            self.tray.set_service_manager(self.service_manager)
-            
-            # Show ready notification
-            self.tray.show_notification(
-                "Mutter",
-                "Ready",
-                QSystemTrayIcon.MessageIcon.Information,
-                2000
-            )
-            
-        except Exception as e:
-            logger.critical(f"Failed to initialize application: {e}", exc_info=True)
-            self._show_error(f"Failed to initialize application: {str(e)}\n\nPlease check your internet connection and try again.")
-            sys.exit(1)
-    
-    def _connect_signals(self):
-        """Connect signals between components."""
-        logger.debug("Connecting signals between components")
-        
-        recording_service = self.service_manager.recording_service
-        
-        # Recording state signals
-        recording_service.recording_started.connect(self.tray.on_recording_started)
-        recording_service.recording_stopped.connect(self.tray.on_recording_stopped)
-        recording_service.recording_failed.connect(self.tray.on_recording_failed)
-        recording_service.transcription_complete.connect(self.tray.on_transcription_complete)
-        recording_service.llm_processing_complete.connect(self.tray.on_llm_processing_complete)
-        
-        # Exit hotkey signal if available
-        if hasattr(recording_service.hotkey_handler, 'exit_hotkey_pressed'):
-            recording_service.hotkey_handler.exit_hotkey_pressed.connect(self._on_exit_hotkey)
-        
-        # Connect stop hotkey if available
-        if hasattr(recording_service.hotkey_handler, 'stop_hotkey_pressed'):
-            recording_service.hotkey_handler.stop_hotkey_pressed.connect(self.tray.on_stop_hotkey_pressed)
-    
-    def _setup_hotkeys(self):
-        """Set up application hotkeys."""
-        logger.debug("Setting up application hotkeys")
-        
-        # Get the recording service
-        recording_service = self.service_manager.recording_service
-        
-        # Register record hotkey (this is handled by the recording service)
-        if recording_service.hotkey_handler:
-            # Explicitly call the registration method
-            if hasattr(recording_service, '_register_hotkeys'):
-                logger.debug("Registering hotkeys via recording service")
-                recording_service._register_hotkeys()
-            else:
-                logger.warning("Recording service has a hotkey_handler but no _register_hotkeys method")
-        else:
-            logger.warning("No hotkey handler available in recording service")
-    
-    def _show_settings(self):
-        """Show the settings dialog."""
-        logger.debug("Showing settings dialog")
-        
-        # Disable hotkeys while settings dialog is open
-        if hasattr(self.service_manager.recording_service, 'hotkey_handler') and \
-           hasattr(self.service_manager.recording_service.hotkey_handler, 'set_hotkeys_enabled'):
-            self.service_manager.recording_service.hotkey_handler.set_hotkeys_enabled(False)
-        
-        # Create settings dialog if it doesn't exist
-        if not self.settings_window:
-            self.settings_window = SettingsWindow(self.service_manager.settings)
-            self.settings_window.settings_saved.connect(self._on_settings_saved)
-            self.settings_window.settings_canceled.connect(self._on_settings_canceled)
-        
-        # Show the settings window
-        self.settings_window.show()
-        self.settings_window.raise_()
-        self.settings_window.activateWindow()
-    
-    def show_downloads(self):
-        """Show the downloads window."""
-        logger.debug("Downloads functionality is disabled")
-        
-        # Show a notification that downloads are disabled
-        self.tray.show_notification(
-            "Downloads Disabled",
-            "LLM features have been disabled in this version.",
-            QSystemTrayIcon.MessageIcon.Information,
-            3000
-        )
-        
-        # Uncomment the following code block to enable download manager when needed
-        '''
-        # Create a new window if it doesn't exist or was closed
-        if self.download_manager_window is None or not self.download_manager_window.isVisible():
-            self.download_manager_window = DownloadManagerWindow()
-            
-            # Connect to the download manager
-            if self.service_manager and self.service_manager.download_manager:
-                logger.info("Connecting download manager window to download manager")
-                self.service_manager.download_manager.register_progress_callback(self.download_manager_window)
-                
-                # Populate with any existing downloads
-                downloads = self.service_manager.download_manager.get_downloads()
-                if downloads:
-                    logger.info(f"Found {len(downloads)} existing downloads to display")
-                    for model_name, download_info in downloads.items():
-                        self.download_manager_window.update_download_progress(
-                            model_name,
-                            download_info.get("message", "Download in progress"),
-                            download_info.get("progress", 0.0)
-                        )
-        
-        # Show and activate the window
-        self.download_manager_window.show()
-        self.download_manager_window.raise_()
-        self.download_manager_window.activateWindow()
-        '''
-    
-    def _on_settings_saved(self, settings):
-        """Handle settings saved event."""
-        logger.debug("Settings saved, updating components")
-        
-        # Update service manager with new settings
-        self.service_manager.update_settings(settings)
-        
-        # Update tray with new settings
-        self.tray.update_settings(self.service_manager.settings)
-        
-        # Force re-register all hotkeys
-        if hasattr(self.service_manager.recording_service, '_register_hotkeys'):
-            logger.debug("Forcing re-registration of all hotkeys")
-            self.service_manager.recording_service._register_hotkeys()
-        
-        # Re-enable hotkeys
-        if hasattr(self.service_manager.recording_service, 'hotkey_handler') and \
-           hasattr(self.service_manager.recording_service.hotkey_handler, 'set_hotkeys_enabled'):
-            self.service_manager.recording_service.hotkey_handler.set_hotkeys_enabled(True)
-            
-            # Debug log all registered hotkeys
-            if hasattr(self.service_manager.recording_service.hotkey_handler, 'debug_hotkeys'):
-                self.service_manager.recording_service.hotkey_handler.debug_hotkeys()
-    
-    def _on_settings_canceled(self):
-        """Handle settings canceled event."""
-        logger.debug("Settings canceled")
-        
-        # Re-enable hotkeys
-        if hasattr(self.service_manager.recording_service, 'hotkey_handler') and \
-           hasattr(self.service_manager.recording_service.hotkey_handler, 'set_hotkeys_enabled'):
-            self.service_manager.recording_service.hotkey_handler.set_hotkeys_enabled(True)
-    
-    def _on_exit_hotkey(self):
-        """Handle exit hotkey press event."""
-        logger.info("Exit hotkey pressed, shutting down application")
-        
-        # Log current state of hotkeys for debugging
-        if hasattr(self.service_manager.recording_service, 'hotkey_handler'):
-            handler = self.service_manager.recording_service.hotkey_handler
-            if hasattr(handler, 'exit_hotkey') and handler.exit_hotkey:
-                logger.info(f"Current exit_hotkey in handler: {handler.exit_hotkey.toString()}")
-            else:
-                logger.warning("No exit_hotkey set in handler")
-            
-            # Log all registered hotkeys
-            if hasattr(handler, 'registered_hotkeys'):
-                hotkeys = handler.registered_hotkeys
-                logger.info(f"Registered hotkeys: {', '.join([k.toString() for k in hotkeys.keys()])}")
-            
-        self.app.quit()
-    
-    def _show_error(self, message):
-        """Show an error message box."""
-        error_box = QMessageBox()
-        error_box.setIcon(QMessageBox.Critical)
-        error_box.setWindowTitle("Error")
-        error_box.setText(message)
-        error_box.exec()
-    
-    def run(self):
-        """Run the application main loop."""
-        return self.app.exec()
-    
-    def shutdown(self):
-        """Clean up resources before shutdown."""
-        logger.info("Shutting down application")
-        
-        # Shutdown service manager
-        if hasattr(self, 'service_manager'):
-            self.service_manager.shutdown()
-
-
-def run_application():
-    """Run the application."""
-    # Set up logging
-    log_dir = Path.home() / ".voicerecorder" / "logs"
-    log_dir.mkdir(parents=True, exist_ok=True)
-    logging.basicConfig(
-        level=logging.DEBUG,
-        format='%(asctime)s - %(name)s - %(levelname)s - %(message)s',
-        handlers=[
-            logging.FileHandler(log_dir / "voicerecorder.log"),
-            logging.StreamHandler()
-        ]
-    )
-    
-    # Set up exception hook
-    def exception_hook(exc_type, exc_value, exc_traceback):
-        logger.critical("Unhandled exception", exc_info=(exc_type, exc_value, exc_traceback))
-        sys.__excepthook__(exc_type, exc_value, exc_traceback)
-    
-    # Install exception hook
-    sys.excepthook = exception_hook
-    
-    try:
-        # Create and run application
-        app_bootstrap = AppBootstrap()
-        exit_code = app_bootstrap.run()
-        sys.exit(exit_code)
-    except Exception as e:
-        logger.critical(f"Unhandled exception in main: {e}", exc_info=True)
-=======
-"""
-AppBootstrap handles application initialization and lifecycle.
-"""
-
-import logging
-import sys
-from pathlib import Path
-import traceback
-import platform
-import os
-
-from PySide6.QtWidgets import QApplication, QMessageBox, QSystemTrayIcon
-from PySide6.QtGui import QIcon
-
-from .service_manager import ServiceManager
-from ..presentation.system_tray import SystemTrayIcon
-from ..presentation.windows.settings import SettingsDialog, SettingsWindow
-from ..presentation.windows.download_manager import DownloadManagerWindow
-from ..presentation.theme import AppTheme
-
-
-logger = logging.getLogger(__name__)
-
-
-class AppBootstrap:
-    """
-    Bootstraps the application by initializing all major components and handling lifecycle.
-    
-    Responsibilities:
-    1. Initialize Qt application
-    2. Set up error handling and logging
-    3. Initialize service manager
-    4. Initialize UI components
-    5. Connect signals between services and UI
-    6. Handle application lifecycle (startup, shutdown)
-    """
-    
-    def __init__(self):
-        """Initialize the application bootstrap."""
-        # Set up Linux-specific configuration before creating QApplication
-        if platform.system() == 'Linux':
-            try:
-                # Force use of XCB platform
-                os.environ['QT_QPA_PLATFORM'] = 'xcb'
-                # Disable D-Bus usage for system tray
-                os.environ['QT_NO_DBUS'] = '1'
-                # Set up icon theme paths
-                QIcon.setThemeName('Adwaita')
-                QIcon.setThemeSearchPaths(['/usr/share/icons'])
-                logger.debug("Linux-specific configuration applied")
-            except Exception as e:
-                logger.warning(f"Failed to set up Linux configuration: {e}")
-
-        # Create Qt application
-        self.app = QApplication(sys.argv)
-        self.app.setQuitOnLastWindowClosed(False)
-        self.app.setApplicationName("Mutter")
-        
-        # Apply theme
-        AppTheme.apply(self.app)
-        
-        # Connect quit signal
-        self.app.aboutToQuit.connect(self.shutdown)
-        
-        # Set application icon if available
-        icon_path = Path(__file__).parent.parent.parent / "resources" / "images" / "microphone.png"
-        if icon_path.exists():
-            self.app.setWindowIcon(QIcon(str(icon_path)))
-        
-        # Initialize UI first to show loading message
-        self.tray = SystemTrayIcon()
-        try:
-            # Try to show the tray icon
-            self.tray.show()
-            # Try to show notification if tray icon is visible
-            self.tray.show_notification(
-                "Mutter",
-                "Loading...",
-                QSystemTrayIcon.MessageIcon.Information,
-                2000
-            )
-        except Exception as e:
-            logger.warning(f"Error showing system tray icon: {e}")
-            if platform.system() == 'Linux':
-                # Try to reinitialize with XCB platform
-                try:
-                    os.environ['QT_QPA_PLATFORM'] = 'xcb'
-                    self.tray = SystemTrayIcon()
-                    self.tray.show()
-                    logger.debug("System tray icon shown successfully with XCB platform")
-                except Exception as e2:
-                    logger.warning(f"Failed to show system tray icon with XCB platform: {e2}")
-            logger.info("Application will continue with limited UI functionality")
-            # Continue without the tray icon - hotkeys will still work
-        
-        # Initialize settings window container
-        self.settings_window = None
-        self.download_manager_window = None
-        
-        try:
-            # Initialize service manager
-            logger.info("Initializing service manager")
-            self.service_manager = ServiceManager()
-            logger.info("Service manager initialized successfully")
-            
-            # Store service manager reference in QApplication for global access
-            self.app.service_manager = self.service_manager
-            
-            # Connect signals between components
-            self._connect_signals()
-            
-            # Initialize hotkeys
-            self._setup_hotkeys()
-            
-            # Connect system tray to service manager
-            self.tray.set_service_manager(self.service_manager)
-            
-            # Show ready notification
-            try:
-                self.tray.show_notification(
-                    "Mutter",
-                    "Ready",
-                    QSystemTrayIcon.MessageIcon.Information,
-                    2000
-                )
-            except Exception as e:
-                logger.warning(f"Error showing ready notification: {e}")
-                # Continue without the notification
-            
-        except Exception as e:
-            logger.critical(f"Failed to initialize application: {e}", exc_info=True)
-            self._show_error(f"Failed to initialize application: {str(e)}\n\nPlease check your internet connection and try again.")
-            sys.exit(1)
-    
-    def _connect_signals(self):
-        """Connect signals between components."""
-        logger.debug("Connecting signals between components")
-        
-        recording_service = self.service_manager.recording_service
-        
-        # Recording state signals
-        recording_service.recording_started.connect(self.tray.on_recording_started)
-        recording_service.recording_stopped.connect(self.tray.on_recording_stopped)
-        recording_service.recording_failed.connect(self.tray.on_recording_failed)
-        recording_service.transcription_complete.connect(self.tray.on_transcription_complete)
-        recording_service.llm_processing_complete.connect(self.tray.on_llm_processing_complete)
-        
-        # Exit hotkey signal if available
-        if hasattr(recording_service.hotkey_handler, 'exit_hotkey_pressed'):
-            recording_service.hotkey_handler.exit_hotkey_pressed.connect(self._on_exit_hotkey)
-        
-        # Connect stop hotkey if available
-        if hasattr(recording_service.hotkey_handler, 'stop_hotkey_pressed'):
-            recording_service.hotkey_handler.stop_hotkey_pressed.connect(self.tray.on_stop_hotkey_pressed)
-    
-    def _setup_hotkeys(self):
-        """Set up application hotkeys."""
-        logger.debug("Setting up application hotkeys")
-        
-        # Get the recording service
-        recording_service = self.service_manager.recording_service
-        
-        # Register record hotkey (this is handled by the recording service)
-        if recording_service.hotkey_handler:
-            # Explicitly call the registration method
-            if hasattr(recording_service, '_register_hotkeys'):
-                logger.debug("Registering hotkeys via recording service")
-                recording_service._register_hotkeys()
-            else:
-                logger.warning("Recording service has a hotkey_handler but no _register_hotkeys method")
-        else:
-            logger.warning("No hotkey handler available in recording service")
-    
-    def show_settings(self):
-        """Show the settings window."""
-        logger.debug("Showing settings window")
-        
-        # Create a new window if it doesn't exist or was closed
-        if self.settings_window is None or not self.settings_window.isVisible():
-            self.settings_window = SettingsWindow(
-                settings=self.service_manager.settings,
-                settings_repository=self.service_manager.recording_service.settings_repository
-            )
-            
-            # Connect settings saved signal
-            self.settings_window.settings_saved.connect(self._on_settings_saved)
-        
-        # Show and activate the window
-        self.settings_window.show()
-        self.settings_window.raise_()
-        self.settings_window.activateWindow()
-    
-    def show_downloads(self):
-        """Show the downloads window."""
-        logger.debug("Downloads functionality is disabled")
-        
-        # Show a notification that downloads are disabled
-        self.tray.show_notification(
-            "Downloads Disabled",
-            "LLM features have been disabled in this version.",
-            QSystemTrayIcon.MessageIcon.Information,
-            3000
-        )
-        
-        # Uncomment the following code block to enable download manager when needed
-        '''
-        # Create a new window if it doesn't exist or was closed
-        if self.download_manager_window is None or not self.download_manager_window.isVisible():
-            self.download_manager_window = DownloadManagerWindow()
-            
-            # Connect to the download manager
-            if self.service_manager and self.service_manager.download_manager:
-                logger.info("Connecting download manager window to download manager")
-                self.service_manager.download_manager.register_progress_callback(self.download_manager_window)
-                
-                # Populate with any existing downloads
-                downloads = self.service_manager.download_manager.get_downloads()
-                if downloads:
-                    logger.info(f"Found {len(downloads)} existing downloads to display")
-                    for model_name, download_info in downloads.items():
-                        self.download_manager_window.update_download_progress(
-                            model_name,
-                            download_info.get("message", "Download in progress"),
-                            download_info.get("progress", 0.0)
-                        )
-        
-        # Show and activate the window
-        self.download_manager_window.show()
-        self.download_manager_window.raise_()
-        self.download_manager_window.activateWindow()
-        '''
-    
-    def _on_settings_saved(self):
-        """Handle settings saved event."""
-        logger.info("Settings saved, reloading")
-        
-        # Reload settings in service manager
-        self.service_manager.reload_settings()
-        
-        # Update tray with new settings
-        self.tray.update_settings(self.service_manager.settings)
-    
-    def _on_exit_hotkey(self):
-        """Handle exit hotkey press event."""
-        logger.info("Exit hotkey pressed, shutting down application")
-        
-        # Log current state of hotkeys for debugging
-        if hasattr(self.service_manager.recording_service, 'hotkey_handler'):
-            handler = self.service_manager.recording_service.hotkey_handler
-            if hasattr(handler, 'exit_hotkey') and handler.exit_hotkey:
-                logger.info(f"Current exit_hotkey in handler: {handler.exit_hotkey.toString()}")
-            else:
-                logger.warning("No exit_hotkey set in handler")
-            
-            # Log all registered hotkeys
-            if hasattr(handler, 'registered_hotkeys'):
-                hotkeys = handler.registered_hotkeys
-                logger.info(f"Registered hotkeys: {', '.join([k.toString() for k in hotkeys.keys()])}")
-            
-        self.app.quit()
-    
-    def _show_error(self, message):
-        """Show an error message box."""
-        error_box = QMessageBox()
-        error_box.setIcon(QMessageBox.Critical)
-        error_box.setWindowTitle("Error")
-        error_box.setText(message)
-        error_box.exec()
-    
-    def run(self):
-        """Run the application main loop."""
-        return self.app.exec()
-    
-    def shutdown(self):
-        """Clean up resources before shutdown."""
-        logger.info("Shutting down application")
-        
-        # Shutdown service manager
-        if hasattr(self, 'service_manager'):
-            self.service_manager.shutdown()
-
-
-def run_application():
-    """Run the application."""
-    # Set up logging
-    log_dir = Path.home() / ".voicerecorder" / "logs"
-    log_dir.mkdir(parents=True, exist_ok=True)
-    logging.basicConfig(
-        level=logging.DEBUG,
-        format='%(asctime)s - %(name)s - %(levelname)s - %(message)s',
-        handlers=[
-            logging.FileHandler(log_dir / "voicerecorder.log"),
-            logging.StreamHandler()
-        ]
-    )
-    
-    # Set up exception hook
-    def exception_hook(exc_type, exc_value, exc_traceback):
-        logger.critical("Unhandled exception", exc_info=(exc_type, exc_value, exc_traceback))
-        sys.__excepthook__(exc_type, exc_value, exc_traceback)
-    
-    # Install exception hook
-    sys.excepthook = exception_hook
-    
-    try:
-        # Create and run application
-        app_bootstrap = AppBootstrap()
-        exit_code = app_bootstrap.run()
-        sys.exit(exit_code)
-    except Exception as e:
-        logger.critical(f"Unhandled exception in main: {e}", exc_info=True)
->>>>>>> d423e467
+"""
+AppBootstrap handles application initialization and lifecycle.
+"""
+
+import logging
+import sys
+from pathlib import Path
+import traceback
+import platform
+import os
+
+from PySide6.QtWidgets import QApplication, QMessageBox, QSystemTrayIcon
+from PySide6.QtGui import QIcon
+
+from .service_manager import ServiceManager
+from ..presentation.system_tray import SystemTrayIcon
+from ..presentation.windows.settings import SettingsDialog, SettingsWindow
+from ..presentation.windows.download_manager import DownloadManagerWindow
+from ..presentation.theme import AppTheme
+
+
+logger = logging.getLogger(__name__)
+
+
+class AppBootstrap:
+    """
+    Bootstraps the application by initializing all major components and handling lifecycle.
+    
+    Responsibilities:
+    1. Initialize Qt application
+    2. Set up error handling and logging
+    3. Initialize service manager
+    4. Initialize UI components
+    5. Connect signals between services and UI
+    6. Handle application lifecycle (startup, shutdown)
+    """
+    
+    def __init__(self):
+        """Initialize the application bootstrap."""
+        # Set up Linux-specific configuration before creating QApplication
+        if platform.system() == 'Linux':
+            try:
+                # Force use of XCB platform
+                os.environ['QT_QPA_PLATFORM'] = 'xcb'
+                # Disable D-Bus usage for system tray
+                os.environ['QT_NO_DBUS'] = '1'
+                # Set up icon theme paths
+                QIcon.setThemeName('Adwaita')
+                QIcon.setThemeSearchPaths(['/usr/share/icons'])
+                logger.debug("Linux-specific configuration applied")
+            except Exception as e:
+                logger.warning(f"Failed to set up Linux configuration: {e}")
+
+        # Create Qt application
+        self.app = QApplication(sys.argv)
+        self.app.setQuitOnLastWindowClosed(False)
+        self.app.setApplicationName("Mutter")
+        
+        # Apply theme
+        AppTheme.apply(self.app)
+        
+        # Connect quit signal
+        self.app.aboutToQuit.connect(self.shutdown)
+        
+        # Set application icon if available
+        icon_path = Path(__file__).parent.parent.parent / "resources" / "images" / "microphone.png"
+        if icon_path.exists():
+            self.app.setWindowIcon(QIcon(str(icon_path)))
+        
+        # Initialize UI first to show loading message
+        self.tray = SystemTrayIcon()
+        try:
+            # Try to show the tray icon
+            self.tray.show()
+            # Try to show notification if tray icon is visible
+            self.tray.show_notification(
+                "Mutter",
+                "Loading...",
+                QSystemTrayIcon.MessageIcon.Information,
+                2000
+            )
+        except Exception as e:
+            logger.warning(f"Error showing system tray icon: {e}")
+            if platform.system() == 'Linux':
+                # Try to reinitialize with XCB platform
+                try:
+                    os.environ['QT_QPA_PLATFORM'] = 'xcb'
+                    self.tray = SystemTrayIcon()
+                    self.tray.show()
+                    logger.debug("System tray icon shown successfully with XCB platform")
+                except Exception as e2:
+                    logger.warning(f"Failed to show system tray icon with XCB platform: {e2}")
+            logger.info("Application will continue with limited UI functionality")
+            # Continue without the tray icon - hotkeys will still work
+        
+        # Initialize settings window container
+        self.settings_window = None
+        self.download_manager_window = None
+        
+        try:
+            # Initialize service manager
+            logger.info("Initializing service manager")
+            self.service_manager = ServiceManager()
+            logger.info("Service manager initialized successfully")
+            
+            # Store service manager reference in QApplication for global access
+            self.app.service_manager = self.service_manager
+            
+            # Connect signals between components
+            self._connect_signals()
+            
+            # Initialize hotkeys
+            self._setup_hotkeys()
+            
+            # Connect system tray to service manager
+            self.tray.set_service_manager(self.service_manager)
+            
+            # Show ready notification
+            try:
+                self.tray.show_notification(
+                    "Mutter",
+                    "Ready",
+                    QSystemTrayIcon.MessageIcon.Information,
+                    2000
+                )
+            except Exception as e:
+                logger.warning(f"Error showing ready notification: {e}")
+                # Continue without the notification
+            
+        except Exception as e:
+            logger.critical(f"Failed to initialize application: {e}", exc_info=True)
+            self._show_error(f"Failed to initialize application: {str(e)}\n\nPlease check your internet connection and try again.")
+            sys.exit(1)
+    
+    def _connect_signals(self):
+        """Connect signals between components."""
+        logger.debug("Connecting signals between components")
+        
+        recording_service = self.service_manager.recording_service
+        
+        # Recording state signals
+        recording_service.recording_started.connect(self.tray.on_recording_started)
+        recording_service.recording_stopped.connect(self.tray.on_recording_stopped)
+        recording_service.recording_failed.connect(self.tray.on_recording_failed)
+        recording_service.transcription_complete.connect(self.tray.on_transcription_complete)
+        recording_service.llm_processing_complete.connect(self.tray.on_llm_processing_complete)
+        
+        # Exit hotkey signal if available
+        if hasattr(recording_service.hotkey_handler, 'exit_hotkey_pressed'):
+            recording_service.hotkey_handler.exit_hotkey_pressed.connect(self._on_exit_hotkey)
+        
+        # Connect stop hotkey if available
+        if hasattr(recording_service.hotkey_handler, 'stop_hotkey_pressed'):
+            recording_service.hotkey_handler.stop_hotkey_pressed.connect(self.tray.on_stop_hotkey_pressed)
+    
+    def _setup_hotkeys(self):
+        """Set up application hotkeys."""
+        logger.debug("Setting up application hotkeys")
+        
+        # Get the recording service
+        recording_service = self.service_manager.recording_service
+        
+        # Register record hotkey (this is handled by the recording service)
+        if recording_service.hotkey_handler:
+            # Explicitly call the registration method
+            if hasattr(recording_service, '_register_hotkeys'):
+                logger.debug("Registering hotkeys via recording service")
+                recording_service._register_hotkeys()
+            else:
+                logger.warning("Recording service has a hotkey_handler but no _register_hotkeys method")
+        else:
+            logger.warning("No hotkey handler available in recording service")
+    
+    def _show_settings(self):
+        """Show the settings dialog."""
+        logger.debug("Showing settings dialog")
+        
+        # Disable hotkeys while settings dialog is open
+        if hasattr(self.service_manager.recording_service, 'hotkey_handler') and \
+           hasattr(self.service_manager.recording_service.hotkey_handler, 'set_hotkeys_enabled'):
+            self.service_manager.recording_service.hotkey_handler.set_hotkeys_enabled(False)
+        
+       # Create a new window if it doesn't exist or was closed
+        if self.settings_window is None or not self.settings_window.isVisible():
+            self.settings_window = SettingsWindow(
+                settings=self.service_manager.settings,
+                settings_repository=self.service_manager.recording_service.settings_repository
+            )
+            
+            # Connect settings saved signal
+            self.settings_window.settings_saved.connect(self._on_settings_saved)
+        
+        # Show the settings window
+        self.settings_window.show()
+        self.settings_window.raise_()
+        self.settings_window.activateWindow()
+    
+    def show_downloads(self):
+        """Show the downloads window."""
+        logger.debug("Downloads functionality is disabled")
+        
+        # Show a notification that downloads are disabled
+        self.tray.show_notification(
+            "Downloads Disabled",
+            "LLM features have been disabled in this version.",
+            QSystemTrayIcon.MessageIcon.Information,
+            3000
+        )
+        
+        # Uncomment the following code block to enable download manager when needed
+        '''
+        # Create a new window if it doesn't exist or was closed
+        if self.download_manager_window is None or not self.download_manager_window.isVisible():
+            self.download_manager_window = DownloadManagerWindow()
+            
+            # Connect to the download manager
+            if self.service_manager and self.service_manager.download_manager:
+                logger.info("Connecting download manager window to download manager")
+                self.service_manager.download_manager.register_progress_callback(self.download_manager_window)
+                
+                # Populate with any existing downloads
+                downloads = self.service_manager.download_manager.get_downloads()
+                if downloads:
+                    logger.info(f"Found {len(downloads)} existing downloads to display")
+                    for model_name, download_info in downloads.items():
+                        self.download_manager_window.update_download_progress(
+                            model_name,
+                            download_info.get("message", "Download in progress"),
+                            download_info.get("progress", 0.0)
+                        )
+        
+        # Show and activate the window
+        self.download_manager_window.show()
+        self.download_manager_window.raise_()
+        self.download_manager_window.activateWindow()
+        '''
+    
+    def _on_settings_saved(self, settings):
+        """Handle settings saved event."""
+        logger.debug("Settings saved, updating components")
+        
+        # Update service manager with new settings
+        self.service_manager.update_settings(settings)
+        
+        # Update tray with new settings
+        self.tray.update_settings(self.service_manager.settings)
+    
+    
+    def _on_settings_canceled(self):
+        """Handle settings canceled event."""
+        logger.debug("Settings canceled")
+        
+        # Re-enable hotkeys
+        if hasattr(self.service_manager.recording_service, 'hotkey_handler') and \
+           hasattr(self.service_manager.recording_service.hotkey_handler, 'set_hotkeys_enabled'):
+            self.service_manager.recording_service.hotkey_handler.set_hotkeys_enabled(True)
+    
+    def _on_exit_hotkey(self):
+        """Handle exit hotkey press event."""
+        logger.info("Exit hotkey pressed, shutting down application")
+        
+        # Log current state of hotkeys for debugging
+        if hasattr(self.service_manager.recording_service, 'hotkey_handler'):
+            handler = self.service_manager.recording_service.hotkey_handler
+            if hasattr(handler, 'exit_hotkey') and handler.exit_hotkey:
+                logger.info(f"Current exit_hotkey in handler: {handler.exit_hotkey.toString()}")
+            else:
+                logger.warning("No exit_hotkey set in handler")
+            
+            # Log all registered hotkeys
+            if hasattr(handler, 'registered_hotkeys'):
+                hotkeys = handler.registered_hotkeys
+                logger.info(f"Registered hotkeys: {', '.join([k.toString() for k in hotkeys.keys()])}")
+            
+        self.app.quit()
+    
+    def _show_error(self, message):
+        """Show an error message box."""
+        error_box = QMessageBox()
+        error_box.setIcon(QMessageBox.Critical)
+        error_box.setWindowTitle("Error")
+        error_box.setText(message)
+        error_box.exec()
+    
+    def run(self):
+        """Run the application main loop."""
+        return self.app.exec()
+    
+    def shutdown(self):
+        """Clean up resources before shutdown."""
+        logger.info("Shutting down application")
+        
+        # Shutdown service manager
+        if hasattr(self, 'service_manager'):
+            self.service_manager.shutdown()
+
+
+def run_application():
+    """Run the application."""
+    # Set up logging
+    log_dir = Path.home() / ".voicerecorder" / "logs"
+    log_dir.mkdir(parents=True, exist_ok=True)
+    logging.basicConfig(
+        level=logging.DEBUG,
+        format='%(asctime)s - %(name)s - %(levelname)s - %(message)s',
+        handlers=[
+            logging.FileHandler(log_dir / "voicerecorder.log"),
+            logging.StreamHandler()
+        ]
+    )
+    
+    # Set up exception hook
+    def exception_hook(exc_type, exc_value, exc_traceback):
+        logger.critical("Unhandled exception", exc_info=(exc_type, exc_value, exc_traceback))
+        sys.__excepthook__(exc_type, exc_value, exc_traceback)
+    
+    # Install exception hook
+    sys.excepthook = exception_hook
+    
+    try:
+        # Create and run application
+        app_bootstrap = AppBootstrap()
+        exit_code = app_bootstrap.run()
+        sys.exit(exit_code)
+    except Exception as e:
+        logger.critical(f"Unhandled exception in main: {e}", exc_info=True)
         sys.exit(1) 