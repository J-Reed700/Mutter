<<<<<<< HEAD
from typing import Optional, Callable
from pathlib import Path
import logging
from datetime import datetime
from uuid import uuid4
from PySide6.QtCore import QObject, Signal
from PySide6.QtGui import QKeySequence
import platform
import os

# Domain imports
from ...domain.settings import Settings
from ...domain.entities.recording import Recording
from ...domain.entities.transcription import Transcription
from ...domain.value_objects.audio_metadata import AudioMetadata
from ...domain.value_objects.transcription_metadata import TranscriptionMetadata
from ...domain.events.recording_events import RecordingStopped, RecordingFailed
from ...domain.events.processing_events import (
    TranscriptionStarted, 
    TranscriptionCompleted, 
    TranscriptionFailed,
    LLMProcessingStarted,
    ProcessingType
)

# Infrastructure imports
from ..audio.recorder import AudioRecorder
from ..hotkeys.base import HotkeyHandler
from ..transcription.transcriber import Transcriber
from ..llm.processor import TextProcessor, LLMProcessingResult
from ..llm.embedded_processor import EmbeddedTextProcessor, TORCH_AVAILABLE, TRANSFORMERS_AVAILABLE

logger = logging.getLogger(__name__)

class RecordingService(QObject):
    recording_started = Signal()
    recording_stopped = Signal(Path)  # Emits the path to the recording
    recording_failed = Signal(str)  # Emits error message
    transcription_complete = Signal(str)  # Emits the transcribed text
    llm_processing_complete = Signal(LLMProcessingResult)  # Emits the processed text result
    stop_requested = Signal()  # New signal to indicate stop was requested before processing begins
    
    def __init__(self, settings, settings_repository, transcriber, audio_recorder):
        """Initialize the recording service.
        
        Args:
            settings: Application settings object
            settings_repository: Repository for saving settings
            transcriber: Transcription service
            audio_recorder: Audio recorder instance
        """
        logger.debug("Initializing recording service")
        super().__init__()
        self.settings = settings
        self.settings_repository = settings_repository
        self.transcriber = transcriber
        self.audio_recorder = audio_recorder
        
        # Create platform-specific hotkey handler
        self.hotkey_handler = self._create_hotkey_handler()
        
        # Connect signals
        if self.hotkey_handler:
            self.hotkey_handler.hotkey_pressed.connect(self._on_hotkey_pressed)
            self.hotkey_handler.hotkey_released.connect(self._on_hotkey_released)
            self.hotkey_handler.process_text_hotkey_pressed.connect(self._on_process_text_hotkey)
        
        # Initialize LLM processor if enabled
        self.text_processor = None
        self.embedded_processor = None
        if self.settings.llm.enabled:
            self._initialize_llm_processor()
        
        # State flags
        self.is_recording = False
        self.last_transcription = ""
        
        # Log current audio settings
        self._log_audio_settings()
    
    def _log_audio_settings(self):
        """Log current audio settings for debugging"""
        logger.debug(f"Current audio settings: device={self.settings.audio.input_device}, "
                     f"sample_rate={self.settings.audio.sample_rate}, "
                     f"channels={self.settings.audio.channels}")
        if self.audio_recorder:
            logger.debug(f"AudioRecorder: device={self.audio_recorder.device}, "
                         f"sample_rate={self.audio_recorder.sample_rate}, "
                         f"channels={self.audio_recorder.channels}")
    
    def _initialize_llm_processor(self):
        """Initialize the LLM processor"""
        # Skip LLM initialization completely
        logger.info("LLM features have been disabled - skipping initialization")
        self.text_processor = None
        self.embedded_processor = None
        return
    
    def _register_hotkeys(self):
        """Register the hotkeys from settings"""
        # Log all hotkeys being registered
        logger.info(f"Registering hotkeys from settings: "
                   f"record_key={self.settings.hotkeys.record_key.toString()}, "
                   f"quit_key={self.settings.hotkeys.quit_key.toString() if self.settings.hotkeys.quit_key else 'None'}, "
                   f"process_text_key={self.settings.hotkeys.process_text_key.toString() if self.settings.hotkeys.process_text_key else 'None'}")
        
        # Register record hotkey
        self.hotkey_handler.register_hotkey(self.settings.hotkeys.record_key)
        
        # Register process text key if configured
        # Avoid registering as both a regular hotkey and a process text hotkey
        if self.settings.hotkeys.process_text_key:
            # First check if this key is already registered as a regular hotkey
            if self.settings.hotkeys.process_text_key in self.hotkey_handler.registered_hotkeys:
                logger.warning(f"Process text key {self.settings.hotkeys.process_text_key.toString()} "
                               f"is already registered as a regular hotkey. Unregistering first.")
                self.hotkey_handler.unregister_hotkey(self.settings.hotkeys.process_text_key)
                
            # Now register it as a process text hotkey
            self.hotkey_handler.register_process_text_hotkey(self.settings.hotkeys.process_text_key)
            
        # Register the exit/quit hotkey
        if self.settings.hotkeys.quit_key:
            exit_hotkey = self.settings.hotkeys.quit_key
            logger.info(f"Using quit_key from settings: {exit_hotkey.toString()}")
            if exit_hotkey not in self.hotkey_handler.registered_hotkeys:
                success = self.hotkey_handler.register_hotkey(exit_hotkey)
                if success:
                    # Set the exit_hotkey property so the handler knows this is the exit hotkey
                    self.hotkey_handler.exit_hotkey = exit_hotkey
                    logger.info(f"Successfully registered exit hotkey ({exit_hotkey.toString()})")
                else:
                    logger.warning(f"Failed to register exit hotkey ({exit_hotkey.toString()})")
        else:
            # Use default Ctrl+Shift+Q if no quit key is configured
            exit_hotkey = QKeySequence("Ctrl+Shift+Q")
            logger.info(f"No quit_key in settings, using default: {exit_hotkey.toString()}")
            if exit_hotkey not in self.hotkey_handler.registered_hotkeys:
                success = self.hotkey_handler.register_hotkey(exit_hotkey)
                if success:
                    # Set the exit_hotkey property so the handler knows this is the exit hotkey
                    self.hotkey_handler.exit_hotkey = exit_hotkey
                    logger.info("Successfully registered default exit hotkey (Ctrl+Shift+Q)")
                else:
                    logger.warning("Failed to register default exit hotkey (Ctrl+Shift+Q)")
                # Save this default to settings
                self.settings.hotkeys.quit_key = exit_hotkey
                self.settings_repository.save(self.settings)
    
    def set_hotkey(self, key_sequence: QKeySequence) -> bool:
        """Set a new hotkey for recording
        
        Args:
            key_sequence: The new key sequence to use
            
        Returns:
            bool: True if the hotkey was successfully registered, False otherwise
        """
        logger.debug(f"Setting new record hotkey: {key_sequence.toString()}")
        
        try:
            # Unregister old record hotkeys only (keep other hotkeys)
            old_hotkeys = []
            for key in list(self.hotkey_handler.registered_hotkeys.keys()):
                # Skip process text hotkey and exit hotkey
                if (self.hotkey_handler.registered_process_text_hotkey is not None and 
                    key == self.hotkey_handler.registered_process_text_hotkey):
                    continue
                    
                if key == self.settings.hotkeys.quit_key:  # Quit hotkey
                    continue
                    
                old_hotkeys.append(key)
                
            # Unregister old recording hotkeys
            for key in old_hotkeys:
                logger.debug(f"Unregistering old hotkey: {key.toString()}")
                self.hotkey_handler.unregister_hotkey(key)
            
            # Register new hotkey
            success = self.hotkey_handler.register_hotkey(key_sequence)
            
            if success:
                # Update settings
                self.settings.hotkeys.record_key = key_sequence
                # Make sure the settings are saved
                self.settings_repository.save(self.settings)
                logger.info(f"Successfully registered record hotkey: {key_sequence.toString()}")
            else:
                logger.warning(f"Failed to register record hotkey: {key_sequence.toString()}")
                
            return success
            
        except Exception as e:
            logger.error(f"Error setting record hotkey: {e}", exc_info=True)
            return False
    
    def set_process_text_hotkey(self, key_sequence: QKeySequence) -> bool:
        """Set a new hotkey for processing text
        
        Args:
            key_sequence: The new key sequence to use
            
        Returns:
            bool: True if the hotkey was successfully registered, False otherwise
        """
        logger.debug(f"Setting new process text hotkey: {key_sequence.toString()}")
        
        try:
            success = self.hotkey_handler.register_process_text_hotkey(key_sequence)
            
            if success:
                # Update settings
                self.settings.hotkeys.process_text_key = key_sequence
                # Make sure the settings are saved
                self.settings_repository.save(self.settings)
                logger.info(f"Successfully registered process text hotkey: {key_sequence.toString()}")
            else:
                logger.warning(f"Failed to register process text hotkey: {key_sequence.toString()}")
                
            return success
                
        except Exception as e:
            logger.error(f"Error setting process text hotkey: {e}", exc_info=True)
            return False
    
    def set_quit_hotkey(self, key_sequence: QKeySequence) -> bool:
        """Set a new hotkey for quitting the application
        
        Args:
            key_sequence: The new key sequence to use
            
        Returns:
            bool: True if the hotkey was successfully registered, False otherwise
        """
        logger.debug(f"Setting new quit hotkey: {key_sequence.toString()}")
        
        try:
            # Find and unregister the old exit hotkey if it exists
            old_exit_hotkey = None
            for key in list(self.hotkey_handler.registered_hotkeys.keys()):
                if key == self.settings.hotkeys.quit_key:
                    old_exit_hotkey = key
                    break
            
            if old_exit_hotkey:
                logger.debug(f"Unregistering old quit hotkey: {old_exit_hotkey.toString()}")
                self.hotkey_handler.unregister_hotkey(old_exit_hotkey)
            
            # Register the new quit hotkey
            success = self.hotkey_handler.register_hotkey(key_sequence)
            
            if success:
                # Update settings
                self.settings.hotkeys.quit_key = key_sequence
                # Set the exit_hotkey property so the handler knows this is the exit hotkey
                self.hotkey_handler.exit_hotkey = key_sequence
                # Make sure the settings are saved
                self.settings_repository.save(self.settings)
                logger.info(f"Successfully registered quit hotkey: {key_sequence.toString()}")
            else:
                logger.warning(f"Failed to register quit hotkey: {key_sequence.toString()}")
                
            return success
                
        except Exception as e:
            logger.error(f"Error setting quit hotkey: {e}", exc_info=True)
            return False
    
    def _on_hotkey_pressed(self):
        """Handle hotkey press event"""
        if not self.is_recording:
            logger.debug("Hotkey pressed, starting recording")
            self.start_recording()
        else:
            logger.debug("Hotkey pressed while recording, stopping recording")
            self.stop_recording()
    
    def _on_hotkey_released(self):
        """Handle hotkey release event - no longer used for stopping recording"""
        if platform.system() == 'Linux':
            return
        elif platform.system() == 'Windows':
            logger.debug("Hotkey released, stopping recording")
            self.stop_requested.emit()
            self.stop_recording()
        else:
            pass
    
    def _delete_recording_file(self, file_path: Path):
        """Delete the recording file after it's been transcribed.
        
        Args:
            file_path: Path to the recording file
        """
        try:
            if file_path and file_path.exists():
                logger.debug(f"Deleting recording file: {file_path}")
                file_path.unlink()
                logger.info(f"Successfully deleted recording file: {file_path}")
            else:
                logger.debug(f"Recording file not found or invalid path: {file_path}")
        except Exception as e:
            logger.error(f"Error deleting recording file {file_path}: {e}")
            
    def stop_recording(self):
        """Stop current recording and transcribe the audio."""
        if not self.is_recording:
            logger.debug("No recording in progress to stop")
            return None
            
        logger.info("Stopping recording")
        
        try:
            recording_path = self.audio_recorder.stop_recording()
            self.is_recording = False
            
            if recording_path is None:
                logger.warning("No audio recorded or save failed")
                self.recording_failed.emit("No audio recorded")
                # Create and emit a domain event
                recording_failed_event = RecordingFailed(
                    error_message="No audio recorded or save failed"
                )
                logger.debug(f"Created domain event: {recording_failed_event}")
                return None
                
            # Emit UI signal
            self.recording_stopped.emit(recording_path)
            
            # Create and use domain entity and events
            # Get duration and other metadata
            duration_seconds = self.audio_recorder.get_last_recording_duration()
            audio_info = self.audio_recorder.get_last_recording_info()
            
            # Create AudioMetadata value object
            audio_metadata = AudioMetadata(
                sample_rate=self.audio_recorder.sample_rate,
                channels=self.audio_recorder.channels,
                bit_depth=16,  # Typically 16-bit for WAV
                format="WAV",
                device_name=str(self.audio_recorder.device),
                file_size_bytes=recording_path.stat().st_size if recording_path.exists() else 0
            )
            
            # Create Recording entity
            recording_id = uuid4()
            recording = Recording(
                id=recording_id,
                file_path=recording_path,
                created_at=datetime.now(),
                duration_seconds=duration_seconds,
                metadata=audio_metadata
            )
            
            # Create and log domain event
            recording_stopped_event = RecordingStopped(
                recording_id=recording_id,
                file_path=recording_path,
                duration_seconds=duration_seconds
            )
            logger.debug(f"Created domain event: {recording_stopped_event}")
            
            # Store recording entity for later reference
            self.last_recording = recording
            
            # Transcribe the recording
            logger.info(f"Transcribing recording from {recording_path}")
            
            # Create and log domain event
            transcription_started_event = TranscriptionStarted(
                recording_id=recording_id
            )
            logger.debug(f"Created domain event: {transcription_started_event}")
            
            # Actual transcription
            result = self.transcriber.transcribe(
                recording_path,
                language=self.settings.transcription.language
            )
            
            if result:
                # Handle both TranscriptionResult object and string returns
                if hasattr(result, 'text'):
                    transcribed_text = result.text
                else:
                    # Assume result is already a string
                    transcribed_text = result
                
                # Create transcription entity
                processing_time_ms = self.transcriber.get_last_processing_time() if hasattr(self.transcriber, 'get_last_processing_time') else 0
                
                # Create TranscriptionMetadata value object
                transcription_metadata = TranscriptionMetadata(
                    model_name=self.settings.transcription.model,
                    language=self.settings.transcription.language,
                    confidence_score=0.9,  # Placeholder
                    processing_time_ms=processing_time_ms,
                    device=self.settings.transcription.device,
                    word_timestamps=False,
                    model_version=self.transcriber.model_version if hasattr(self.transcriber, 'model_version') else None
                )
                
                # Create Transcription entity
                transcription_id = uuid4()
                transcription = Transcription(
                    id=transcription_id,
                    recording_id=recording_id,
                    text=transcribed_text,
                    created_at=datetime.now(),
                    metadata=transcription_metadata
                )
                
                # Store for later reference
                self.last_transcription = transcribed_text
                self.last_transcription_entity = transcription
                
                # Update recording with transcription reference
                recording.transcription_id = transcription_id
                
                # Create and log domain event
                transcription_completed_event = TranscriptionCompleted(
                    recording_id=recording_id,
                    transcription_id=transcription_id,
                    text_length=len(transcribed_text),
                    processing_time_ms=processing_time_ms
                )
                logger.debug(f"Created domain event: {transcription_completed_event}")
                
                # Emit UI signal
                logger.info(f"Transcription complete: {transcribed_text[:50]}...")
                self.transcription_complete.emit(transcribed_text)
                
                # Delete the recording file after successful transcription
                self._delete_recording_file(recording_path)
                
            else:
                logger.warning("Transcription failed")
                self.recording_failed.emit("Transcription failed")
                
                # Create and log domain event
                transcription_failed_event = TranscriptionFailed(
                    recording_id=recording_id,
                    error_message="Transcription failed or returned empty result"
                )
                logger.debug(f"Created domain event: {transcription_failed_event}")
                
                # Delete the recording file even if transcription failed
                self._delete_recording_file(recording_path)
            
            return recording_path
                
        except Exception as e:
            logger.error(f"Error stopping recording: {e}", exc_info=True)
            self.is_recording = False
            self.recording_failed.emit(str(e))
            
            # Create and log domain event
            recording_failed_event = RecordingFailed(
                error_message=str(e),
                exception=e
            )
            logger.debug(f"Created domain event: {recording_failed_event}")
            
            return None
    
    def _on_process_text_hotkey(self):
        """Handle process text hotkey press event"""
        logger.debug("Process text hotkey pressed")
        if not self.last_transcription:
            logger.warning("No transcription available to process")
            return
            
        self._process_text_with_llm(self.last_transcription)
    
    def _process_text_with_llm(self, text, transcription_id=None):
        """Process text using the LLM
        
        Args:
            text: Text to process
            transcription_id: ID of the transcription entity if available
        """
        # LLM processing is disabled
        logger.info("LLM processing is disabled - skipping text processing")
        # Create a no-op result to avoid null errors
        result = LLMProcessingResult(
            original_text=text, 
            processed_text="", 
            processing_type="none", 
            model_name="disabled"
        )
        self.llm_processing_complete.emit(result)
    
    def shutdown(self):
        """Clean up resources before shutdown"""
        logger.debug("Shutting down recording service")
        # Unregister all hotkeys
        if hasattr(self.hotkey_handler, 'shutdown'):
            self.hotkey_handler.shutdown()
    
    def _create_hotkey_handler(self):
        """Create the appropriate hotkey handler for the current platform"""
        system = platform.system()
        
        if system == 'Windows':
            from ..hotkeys.windows import WindowsHotkeyHandler
            return WindowsHotkeyHandler()
        elif system == 'Darwin':  # macOS
            # Future implementation
            logger.warning("macOS hotkey handler not implemented")
            return None
        elif system == 'Linux':
            session_type = os.environ.get('XDG_SESSION_TYPE', '').lower()
            
            if session_type == 'wayland':
                logger.info("Detected Wayland session, using evdev hotkey handler")
                from ..hotkeys.linux_wayland import WaylandHotkeyHandler
                return WaylandHotkeyHandler()
            
            try:
                from ..hotkeys.linux import LinuxHotkeyHandler
                return LinuxHotkeyHandler()
            except ImportError as e:
                logger.warning(f"pynput failed ({e}), trying evdev handler")
                from ..hotkeys.linux_wayland import WaylandHotkeyHandler
                return WaylandHotkeyHandler()
        else:
            logger.warning(f"Unsupported platform: {system}")
            return None
    
    def start_recording(self):
        """Start recording audio and transcribing it."""
        if self.is_recording:
            logger.debug("Recording already in progress")
            return
            
        logger.info("Starting recording")
        
        # First verify the audio recorder is initialized correctly
        if not self.audio_recorder:
            logger.error("Audio recorder not initialized")
            self.recording_failed.emit("Audio recorder not initialized")
            return
            
        # Log audio settings for debugging
        self._log_audio_settings()
            
        try:
            # Start the actual recording
            self.audio_recorder.start_recording()
            self.is_recording = True
            self.recording_started.emit()
        except Exception as e:
            logger.error(f"Error starting recording: {e}", exc_info=True)
            self.is_recording = False
            self.recording_failed.emit(str(e))

    def update_settings(self, settings):
        """Update the service with new settings.
        
        Args:
            settings: New application settings object
        """
        logger.debug("Updating recording service settings")
        
        # Store previous hotkey settings for comparison
        old_record_key = self.settings.hotkeys.record_key
        old_quit_key = self.settings.hotkeys.quit_key
        old_process_text_key = self.settings.hotkeys.process_text_key
        
        # Update service settings
        self.settings = settings
        
        # Update components that depend on settings
        if self.settings.llm.enabled:
            self._initialize_llm_processor()
        
        # Update audio recorder settings if they changed
        if (self.audio_recorder.sample_rate != self.settings.audio.sample_rate or
            self.audio_recorder.channels != self.settings.audio.channels or
            self.audio_recorder.device != self.settings.audio.input_device):
            
            logger.debug(f"Updating audio recorder settings: "
                        f"device={self.settings.audio.input_device}, "
                        f"sample_rate={self.settings.audio.sample_rate}, "
                        f"channels={self.settings.audio.channels}")
            
            self.audio_recorder.update_settings(
                sample_rate=self.settings.audio.sample_rate,
                channels=self.settings.audio.channels,
                device=self.settings.audio.input_device
            )
        
        # Check if any hotkeys changed and re-register if needed
        if (old_record_key != self.settings.hotkeys.record_key or
            old_quit_key != self.settings.hotkeys.quit_key or
            old_process_text_key != self.settings.hotkeys.process_text_key):
            logger.info("Hotkey settings changed, re-registering hotkeys")
            
            # Unregister all existing hotkeys first
            if self.hotkey_handler:
                for key in list(self.hotkey_handler.registered_hotkeys.keys()):
                    logger.debug(f"Unregistering hotkey: {key.toString()}")
                    self.hotkey_handler.unregister_hotkey(key)
                
                # Also unregister process text hotkey if it exists
                if self.hotkey_handler.registered_process_text_hotkey:
                    logger.debug(f"Unregistering process text hotkey: {self.hotkey_handler.registered_process_text_hotkey.toString()}")
                    hotkey_id = self.hotkey_handler.process_text_hotkey_id
                    if hotkey_id is not None:
                        self.hotkey_handler.unregister_hotkey(self.hotkey_handler.registered_process_text_hotkey)
                    self.hotkey_handler.registered_process_text_hotkey = None
                    self.hotkey_handler.process_text_hotkey_id = None
            
            # Register new hotkeys
            self._register_hotkeys()
        
        # Log updated settings
        self._log_audio_settings()
        
=======
from typing import Optional, Callable
from pathlib import Path
import logging
from datetime import datetime
from uuid import uuid4
from PySide6.QtCore import QObject, Signal
from PySide6.QtGui import QKeySequence
import platform

# Domain imports
from ...domain.settings import Settings
from ...domain.entities.recording import Recording
from ...domain.entities.transcription import Transcription
from ...domain.value_objects.audio_metadata import AudioMetadata
from ...domain.value_objects.transcription_metadata import TranscriptionMetadata
from ...domain.events.recording_events import RecordingStopped, RecordingFailed
from ...domain.events.processing_events import (
    TranscriptionStarted, 
    TranscriptionCompleted, 
    TranscriptionFailed,
    LLMProcessingStarted,
    ProcessingType
)

# Infrastructure imports
from ..audio.recorder import AudioRecorder
from ..hotkeys.base import HotkeyHandler
from ..transcription.transcriber import Transcriber
from ..llm.processor import TextProcessor, LLMProcessingResult
from ..llm.embedded_processor import EmbeddedTextProcessor, TORCH_AVAILABLE, TRANSFORMERS_AVAILABLE

logger = logging.getLogger(__name__)

class RecordingService(QObject):
    recording_started = Signal()
    recording_stopped = Signal(Path)  # Emits the path to the recording
    recording_failed = Signal(str)  # Emits error message
    transcription_complete = Signal(str)  # Emits the transcribed text
    llm_processing_complete = Signal(LLMProcessingResult)  # Emits the processed text result
    stop_requested = Signal()  # New signal to indicate stop was requested before processing begins
    
    def __init__(self, settings, settings_repository, transcriber, audio_recorder):
        """Initialize the recording service.
        
        Args:
            settings: Application settings object
            settings_repository: Repository for saving settings
            transcriber: Transcription service
            audio_recorder: Audio recorder instance
        """
        logger.debug("Initializing recording service")
        super().__init__()
        self.settings = settings
        self.settings_repository = settings_repository
        self.transcriber = transcriber
        self.audio_recorder = audio_recorder
        
        # Create platform-specific hotkey handler
        self.hotkey_handler = self._create_hotkey_handler()
        
        # Connect signals
        if self.hotkey_handler:
            self.hotkey_handler.hotkey_pressed.connect(self._on_hotkey_pressed)
            self.hotkey_handler.hotkey_released.connect(self._on_hotkey_released)
            self.hotkey_handler.process_text_hotkey_pressed.connect(self._on_process_text_hotkey)
        
        # Initialize LLM processor if enabled
        self.text_processor = None
        self.embedded_processor = None
        if self.settings.llm.enabled:
            self._initialize_llm_processor()
        
        # State flags
        self.is_recording = False
        self.last_transcription = ""
        
        # Log current audio settings
        self._log_audio_settings()
    
    def _log_audio_settings(self):
        """Log current audio settings for debugging"""
        logger.debug(f"Current audio settings: device={self.settings.audio.input_device}, "
                     f"sample_rate={self.settings.audio.sample_rate}, "
                     f"channels={self.settings.audio.channels}")
        if self.audio_recorder:
            logger.debug(f"AudioRecorder: device={self.audio_recorder.device}, "
                         f"sample_rate={self.audio_recorder.sample_rate}, "
                         f"channels={self.audio_recorder.channels}")
    
    def _initialize_llm_processor(self):
        """Initialize the LLM processor"""
        # Skip LLM initialization completely
        logger.info("LLM features have been disabled - skipping initialization")
        self.text_processor = None
        self.embedded_processor = None
        return
    
    def _register_hotkeys(self):
        """Register the hotkeys from settings"""
        # Log all hotkeys being registered
        logger.info(f"Registering hotkeys from settings: "
                   f"record_key={self.settings.hotkeys.record_key.toString()}, "
                   f"quit_key={self.settings.hotkeys.quit_key.toString() if self.settings.hotkeys.quit_key else 'None'}, "
                   f"process_text_key={self.settings.hotkeys.process_text_key.toString() if self.settings.hotkeys.process_text_key else 'None'}")
        
        # Register record hotkey
        self.hotkey_handler.register_hotkey(self.settings.hotkeys.record_key)
        
        # Register process text key if configured
        # Avoid registering as both a regular hotkey and a process text hotkey
        if self.settings.hotkeys.process_text_key:
            # First check if this key is already registered as a regular hotkey
            if self.settings.hotkeys.process_text_key in self.hotkey_handler.registered_hotkeys:
                logger.warning(f"Process text key {self.settings.hotkeys.process_text_key.toString()} "
                               f"is already registered as a regular hotkey. Unregistering first.")
                self.hotkey_handler.unregister_hotkey(self.settings.hotkeys.process_text_key)
                
            # Now register it as a process text hotkey
            self.hotkey_handler.register_process_text_hotkey(self.settings.hotkeys.process_text_key)
            
        # Register the exit/quit hotkey
        if self.settings.hotkeys.quit_key:
            exit_hotkey = self.settings.hotkeys.quit_key
            logger.info(f"Using quit_key from settings: {exit_hotkey.toString()}")
            if exit_hotkey not in self.hotkey_handler.registered_hotkeys:
                success = self.hotkey_handler.register_hotkey(exit_hotkey)
                if success:
                    # Set the exit_hotkey property so the handler knows this is the exit hotkey
                    self.hotkey_handler.exit_hotkey = exit_hotkey
                    logger.info(f"Successfully registered exit hotkey ({exit_hotkey.toString()})")
                else:
                    logger.warning(f"Failed to register exit hotkey ({exit_hotkey.toString()})")
        else:
            # Use default Ctrl+Shift+Q if no quit key is configured
            exit_hotkey = QKeySequence("Ctrl+Shift+Q")
            logger.info(f"No quit_key in settings, using default: {exit_hotkey.toString()}")
            if exit_hotkey not in self.hotkey_handler.registered_hotkeys:
                success = self.hotkey_handler.register_hotkey(exit_hotkey)
                if success:
                    # Set the exit_hotkey property so the handler knows this is the exit hotkey
                    self.hotkey_handler.exit_hotkey = exit_hotkey
                    logger.info("Successfully registered default exit hotkey (Ctrl+Shift+Q)")
                else:
                    logger.warning("Failed to register default exit hotkey (Ctrl+Shift+Q)")
                # Save this default to settings
                self.settings.hotkeys.quit_key = exit_hotkey
                self.settings_repository.save(self.settings)
    
    def set_hotkey(self, key_sequence: QKeySequence) -> bool:
        """Set a new hotkey for recording
        
        Args:
            key_sequence: The new key sequence to use
            
        Returns:
            bool: True if the hotkey was successfully registered, False otherwise
        """
        logger.debug(f"Setting new record hotkey: {key_sequence.toString()}")
        
        try:
            # Unregister old record hotkeys only (keep other hotkeys)
            old_hotkeys = []
            for key in list(self.hotkey_handler.registered_hotkeys.keys()):
                # Skip process text hotkey and exit hotkey
                if (self.hotkey_handler.registered_process_text_hotkey is not None and 
                    key == self.hotkey_handler.registered_process_text_hotkey):
                    continue
                    
                if key == self.settings.hotkeys.quit_key:  # Quit hotkey
                    continue
                    
                old_hotkeys.append(key)
                
            # Unregister old recording hotkeys
            for key in old_hotkeys:
                logger.debug(f"Unregistering old hotkey: {key.toString()}")
                self.hotkey_handler.unregister_hotkey(key)
            
            # Register new hotkey
            success = self.hotkey_handler.register_hotkey(key_sequence)
            
            if success:
                # Update settings
                self.settings.hotkeys.record_key = key_sequence
                # Make sure the settings are saved
                self.settings_repository.save(self.settings)
                logger.info(f"Successfully registered record hotkey: {key_sequence.toString()}")
            else:
                logger.warning(f"Failed to register record hotkey: {key_sequence.toString()}")
                
            return success
            
        except Exception as e:
            logger.error(f"Error setting record hotkey: {e}", exc_info=True)
            return False
    
    def set_process_text_hotkey(self, key_sequence: QKeySequence) -> bool:
        """Set a new hotkey for processing text
        
        Args:
            key_sequence: The new key sequence to use
            
        Returns:
            bool: True if the hotkey was successfully registered, False otherwise
        """
        logger.debug(f"Setting new process text hotkey: {key_sequence.toString()}")
        
        try:
            success = self.hotkey_handler.register_process_text_hotkey(key_sequence)
            
            if success:
                # Update settings
                self.settings.hotkeys.process_text_key = key_sequence
                # Make sure the settings are saved
                self.settings_repository.save(self.settings)
                logger.info(f"Successfully registered process text hotkey: {key_sequence.toString()}")
            else:
                logger.warning(f"Failed to register process text hotkey: {key_sequence.toString()}")
                
            return success
                
        except Exception as e:
            logger.error(f"Error setting process text hotkey: {e}", exc_info=True)
            return False
    
    def set_quit_hotkey(self, key_sequence: QKeySequence) -> bool:
        """Set a new hotkey for quitting the application
        
        Args:
            key_sequence: The new key sequence to use
            
        Returns:
            bool: True if the hotkey was successfully registered, False otherwise
        """
        logger.debug(f"Setting new quit hotkey: {key_sequence.toString()}")
        
        try:
            # Find and unregister the old exit hotkey if it exists
            old_exit_hotkey = None
            for key in list(self.hotkey_handler.registered_hotkeys.keys()):
                if key == self.settings.hotkeys.quit_key:
                    old_exit_hotkey = key
                    break
            
            if old_exit_hotkey:
                logger.debug(f"Unregistering old quit hotkey: {old_exit_hotkey.toString()}")
                self.hotkey_handler.unregister_hotkey(old_exit_hotkey)
            
            # Register the new quit hotkey
            success = self.hotkey_handler.register_hotkey(key_sequence)
            
            if success:
                # Update settings
                self.settings.hotkeys.quit_key = key_sequence
                # Set the exit_hotkey property so the handler knows this is the exit hotkey
                self.hotkey_handler.exit_hotkey = key_sequence
                # Make sure the settings are saved
                self.settings_repository.save(self.settings)
                logger.info(f"Successfully registered quit hotkey: {key_sequence.toString()}")
            else:
                logger.warning(f"Failed to register quit hotkey: {key_sequence.toString()}")
                
            return success
                
        except Exception as e:
            logger.error(f"Error setting quit hotkey: {e}", exc_info=True)
            return False
    
    def _on_hotkey_pressed(self):
        """Handle hotkey press event"""
        if not self.is_recording:
            logger.debug("Hotkey pressed, starting recording")
            self.start_recording()
        else:
            logger.debug("Hotkey pressed while recording, stopping recording")
            self.stop_recording()
    
    def _on_hotkey_released(self):
        """Handle hotkey release event - no longer used for stopping recording"""
        if platform.system() == 'Linux':
            return
        elif platform.system() == 'Windows':
            logger.debug("Hotkey released, stopping recording")
            self.stop_requested.emit()
            self.stop_recording()
        elif platform.system() == 'Darwin':
            logger.debug("Hotkey released, stopping recording")
            self.stop_requested.emit()
            self.stop_recording()
        else:
            pass
    
    def _delete_recording_file(self, file_path: Path):
        """Delete the recording file after it's been transcribed.
        
        Args:
            file_path: Path to the recording file
        """
        try:
            if file_path and file_path.exists():
                logger.debug(f"Deleting recording file: {file_path}")
                file_path.unlink()
                logger.info(f"Successfully deleted recording file: {file_path}")
            else:
                logger.debug(f"Recording file not found or invalid path: {file_path}")
        except Exception as e:
            logger.error(f"Error deleting recording file {file_path}: {e}")
            
    def stop_recording(self):
        """Stop current recording and transcribe the audio."""
        if not self.is_recording:
            logger.debug("No recording in progress to stop")
            return None
            
        logger.info("Stopping recording")
        
        try:
            recording_path = self.audio_recorder.stop_recording()
            self.is_recording = False
            
            if recording_path is None:
                logger.warning("No audio recorded or save failed")
                self.recording_failed.emit("No audio recorded")
                # Create and emit a domain event
                recording_failed_event = RecordingFailed(
                    error_message="No audio recorded or save failed"
                )
                logger.debug(f"Created domain event: {recording_failed_event}")
                return None
                
            # Emit UI signal
            self.recording_stopped.emit(recording_path)
            
            # Create and use domain entity and events
            # Get duration and other metadata
            duration_seconds = self.audio_recorder.get_last_recording_duration()
            audio_info = self.audio_recorder.get_last_recording_info()
            
            # Create AudioMetadata value object
            audio_metadata = AudioMetadata(
                sample_rate=self.audio_recorder.sample_rate,
                channels=self.audio_recorder.channels,
                bit_depth=16,  # Typically 16-bit for WAV
                format="WAV",
                device_name=str(self.audio_recorder.device),
                file_size_bytes=recording_path.stat().st_size if recording_path.exists() else 0
            )
            
            # Create Recording entity
            recording_id = uuid4()
            recording = Recording(
                id=recording_id,
                file_path=recording_path,
                created_at=datetime.now(),
                duration_seconds=duration_seconds,
                metadata=audio_metadata
            )
            
            # Create and log domain event
            recording_stopped_event = RecordingStopped(
                recording_id=recording_id,
                file_path=recording_path,
                duration_seconds=duration_seconds
            )
            logger.debug(f"Created domain event: {recording_stopped_event}")
            
            # Store recording entity for later reference
            self.last_recording = recording
            
            # Transcribe the recording
            logger.info(f"Transcribing recording from {recording_path}")
            
            # Create and log domain event
            transcription_started_event = TranscriptionStarted(
                recording_id=recording_id
            )
            logger.debug(f"Created domain event: {transcription_started_event}")
            
            # Actual transcription
            result = self.transcriber.transcribe(
                recording_path,
                language=self.settings.transcription.language
            )
            
            if result:
                # Handle both TranscriptionResult object and string returns
                if hasattr(result, 'text'):
                    transcribed_text = result.text
                else:
                    # Assume result is already a string
                    transcribed_text = result
                
                # Create transcription entity
                processing_time_ms = self.transcriber.get_last_processing_time() if hasattr(self.transcriber, 'get_last_processing_time') else 0
                
                # Create TranscriptionMetadata value object
                transcription_metadata = TranscriptionMetadata(
                    model_name=self.settings.transcription.model,
                    language=self.settings.transcription.language,
                    confidence_score=0.9,  # Placeholder
                    processing_time_ms=processing_time_ms,
                    device=self.settings.transcription.device,
                    word_timestamps=False,
                    model_version=self.transcriber.model_version if hasattr(self.transcriber, 'model_version') else None
                )
                
                # Create Transcription entity
                transcription_id = uuid4()
                transcription = Transcription(
                    id=transcription_id,
                    recording_id=recording_id,
                    text=transcribed_text,
                    created_at=datetime.now(),
                    metadata=transcription_metadata
                )
                
                # Store for later reference
                self.last_transcription = transcribed_text
                self.last_transcription_entity = transcription
                
                # Update recording with transcription reference
                recording.transcription_id = transcription_id
                
                # Create and log domain event
                transcription_completed_event = TranscriptionCompleted(
                    recording_id=recording_id,
                    transcription_id=transcription_id,
                    text_length=len(transcribed_text),
                    processing_time_ms=processing_time_ms
                )
                logger.debug(f"Created domain event: {transcription_completed_event}")
                
                # Emit UI signal
                logger.info(f"Transcription complete: {transcribed_text[:50]}...")
                self.transcription_complete.emit(transcribed_text)
                
                # Delete the recording file after successful transcription
                self._delete_recording_file(recording_path)
                
            else:
                logger.warning("Transcription failed")
                self.recording_failed.emit("Transcription failed")
                
                # Create and log domain event
                transcription_failed_event = TranscriptionFailed(
                    recording_id=recording_id,
                    error_message="Transcription failed or returned empty result"
                )
                logger.debug(f"Created domain event: {transcription_failed_event}")
                
                # Delete the recording file even if transcription failed
                self._delete_recording_file(recording_path)
            
            return recording_path
                
        except Exception as e:
            logger.error(f"Error stopping recording: {e}", exc_info=True)
            self.is_recording = False
            self.recording_failed.emit(str(e))
            
            # Create and log domain event
            recording_failed_event = RecordingFailed(
                error_message=str(e),
                exception=e
            )
            logger.debug(f"Created domain event: {recording_failed_event}")
            
            return None
    
    def _on_process_text_hotkey(self):
        """Handle process text hotkey press event"""
        logger.debug("Process text hotkey pressed")
        if not self.last_transcription:
            logger.warning("No transcription available to process")
            return
            
        self._process_text_with_llm(self.last_transcription)
    
    def _process_text_with_llm(self, text, transcription_id=None):
        """Process text using the LLM
        
        Args:
            text: Text to process
            transcription_id: ID of the transcription entity if available
        """
        # LLM processing is disabled
        logger.info("LLM processing is disabled - skipping text processing")
        # Create a no-op result to avoid null errors
        result = LLMProcessingResult(
            original_text=text, 
            processed_text="", 
            processing_type="none", 
            model_name="disabled"
        )
        self.llm_processing_complete.emit(result)
    
    def shutdown(self):
        """Clean up resources before shutdown"""
        logger.debug("Shutting down recording service")
        # Unregister all hotkeys
        if hasattr(self.hotkey_handler, 'shutdown'):
            self.hotkey_handler.shutdown()
    
    def _create_hotkey_handler(self):
        """Create the appropriate hotkey handler for the current platform"""
        system = platform.system()
        
        if system == 'Windows':
            from ..hotkeys.windows import WindowsHotkeyHandler
            return WindowsHotkeyHandler()
        elif system == 'Darwin':  # macOS
            from ..hotkeys.macos import MacOSHotkeyHandler
            return MacOSHotkeyHandler()
        elif system == 'Linux':
            from ..hotkeys.linux import LinuxHotkeyHandler
            return LinuxHotkeyHandler()
        else:
            logger.warning(f"Unsupported platform: {system}")
            return None
    
    def start_recording(self):
        """Start recording audio and transcribing it."""
        if self.is_recording:
            logger.debug("Recording already in progress")
            return
            
        logger.info("Starting recording")
        
        # First verify the audio recorder is initialized correctly
        if not self.audio_recorder:
            logger.error("Audio recorder not initialized")
            self.recording_failed.emit("Audio recorder not initialized")
            return
            
        # Log audio settings for debugging
        self._log_audio_settings()
            
        try:
            # Start the actual recording
            self.audio_recorder.start_recording()
            self.is_recording = True
            self.recording_started.emit()
        except Exception as e:
            logger.error(f"Error starting recording: {e}", exc_info=True)
            self.is_recording = False
            self.recording_failed.emit(str(e))

    def update_settings(self, settings):
        """Update the service with new settings.
        
        Args:
            settings: New application settings object
        """
        logger.debug("Updating recording service settings")
        
        # Store previous hotkey settings for comparison
        old_record_key = self.settings.hotkeys.record_key
        old_quit_key = self.settings.hotkeys.quit_key
        old_process_text_key = self.settings.hotkeys.process_text_key
        
        # Update service settings
        self.settings = settings
        
        # Update components that depend on settings
        if self.settings.llm.enabled:
            self._initialize_llm_processor()
        
        # Update audio recorder settings if they changed
        if (self.audio_recorder.sample_rate != self.settings.audio.sample_rate or
            self.audio_recorder.channels != self.settings.audio.channels or
            self.audio_recorder.device != self.settings.audio.input_device):
            
            logger.debug(f"Updating audio recorder settings: "
                        f"device={self.settings.audio.input_device}, "
                        f"sample_rate={self.settings.audio.sample_rate}, "
                        f"channels={self.settings.audio.channels}")
            
            self.audio_recorder.update_settings(
                sample_rate=self.settings.audio.sample_rate,
                channels=self.settings.audio.channels,
                device=self.settings.audio.input_device
            )
        
        # Check if any hotkeys changed and re-register if needed
        if (old_record_key != self.settings.hotkeys.record_key or
            old_quit_key != self.settings.hotkeys.quit_key or
            old_process_text_key != self.settings.hotkeys.process_text_key):
            logger.info("Hotkey settings changed, re-registering hotkeys")
            
            # Unregister all existing hotkeys first
            if self.hotkey_handler:
                for key in list(self.hotkey_handler.registered_hotkeys.keys()):
                    logger.debug(f"Unregistering hotkey: {key.toString()}")
                    self.hotkey_handler.unregister_hotkey(key)
                
                # Also unregister process text hotkey if it exists
                if self.hotkey_handler.registered_process_text_hotkey:
                    logger.debug(f"Unregistering process text hotkey: {self.hotkey_handler.registered_process_text_hotkey.toString()}")
                    hotkey_id = self.hotkey_handler.process_text_hotkey_id
                    if hotkey_id is not None:
                        self.hotkey_handler.unregister_hotkey(self.hotkey_handler.registered_process_text_hotkey)
                    self.hotkey_handler.registered_process_text_hotkey = None
                    self.hotkey_handler.process_text_hotkey_id = None
            
            # Register new hotkeys
            self._register_hotkeys()
        
        # Log updated settings
        self._log_audio_settings()
        
>>>>>>> ec495f6e
        return True <|MERGE_RESOLUTION|>--- conflicted
+++ resolved
@@ -1,4 +1,3 @@
-<<<<<<< HEAD
 from typing import Optional, Callable
 from pathlib import Path
 import logging
@@ -285,6 +284,10 @@
             logger.debug("Hotkey released, stopping recording")
             self.stop_requested.emit()
             self.stop_recording()
+        elif platform.system() == 'Darwin':
+            logger.debug("Hotkey released, stopping recording")
+            self.stop_requested.emit()
+            self.stop_recording()
         else:
             pass
     
@@ -507,9 +510,8 @@
             from ..hotkeys.windows import WindowsHotkeyHandler
             return WindowsHotkeyHandler()
         elif system == 'Darwin':  # macOS
-            # Future implementation
-            logger.warning("macOS hotkey handler not implemented")
-            return None
+            from ..hotkeys.macos import MacOSHotkeyHandler
+            return MacOSHotkeyHandler()
         elif system == 'Linux':
             session_type = os.environ.get('XDG_SESSION_TYPE', '').lower()
             
@@ -619,616 +621,4 @@
         # Log updated settings
         self._log_audio_settings()
         
-=======
-from typing import Optional, Callable
-from pathlib import Path
-import logging
-from datetime import datetime
-from uuid import uuid4
-from PySide6.QtCore import QObject, Signal
-from PySide6.QtGui import QKeySequence
-import platform
-
-# Domain imports
-from ...domain.settings import Settings
-from ...domain.entities.recording import Recording
-from ...domain.entities.transcription import Transcription
-from ...domain.value_objects.audio_metadata import AudioMetadata
-from ...domain.value_objects.transcription_metadata import TranscriptionMetadata
-from ...domain.events.recording_events import RecordingStopped, RecordingFailed
-from ...domain.events.processing_events import (
-    TranscriptionStarted, 
-    TranscriptionCompleted, 
-    TranscriptionFailed,
-    LLMProcessingStarted,
-    ProcessingType
-)
-
-# Infrastructure imports
-from ..audio.recorder import AudioRecorder
-from ..hotkeys.base import HotkeyHandler
-from ..transcription.transcriber import Transcriber
-from ..llm.processor import TextProcessor, LLMProcessingResult
-from ..llm.embedded_processor import EmbeddedTextProcessor, TORCH_AVAILABLE, TRANSFORMERS_AVAILABLE
-
-logger = logging.getLogger(__name__)
-
-class RecordingService(QObject):
-    recording_started = Signal()
-    recording_stopped = Signal(Path)  # Emits the path to the recording
-    recording_failed = Signal(str)  # Emits error message
-    transcription_complete = Signal(str)  # Emits the transcribed text
-    llm_processing_complete = Signal(LLMProcessingResult)  # Emits the processed text result
-    stop_requested = Signal()  # New signal to indicate stop was requested before processing begins
-    
-    def __init__(self, settings, settings_repository, transcriber, audio_recorder):
-        """Initialize the recording service.
-        
-        Args:
-            settings: Application settings object
-            settings_repository: Repository for saving settings
-            transcriber: Transcription service
-            audio_recorder: Audio recorder instance
-        """
-        logger.debug("Initializing recording service")
-        super().__init__()
-        self.settings = settings
-        self.settings_repository = settings_repository
-        self.transcriber = transcriber
-        self.audio_recorder = audio_recorder
-        
-        # Create platform-specific hotkey handler
-        self.hotkey_handler = self._create_hotkey_handler()
-        
-        # Connect signals
-        if self.hotkey_handler:
-            self.hotkey_handler.hotkey_pressed.connect(self._on_hotkey_pressed)
-            self.hotkey_handler.hotkey_released.connect(self._on_hotkey_released)
-            self.hotkey_handler.process_text_hotkey_pressed.connect(self._on_process_text_hotkey)
-        
-        # Initialize LLM processor if enabled
-        self.text_processor = None
-        self.embedded_processor = None
-        if self.settings.llm.enabled:
-            self._initialize_llm_processor()
-        
-        # State flags
-        self.is_recording = False
-        self.last_transcription = ""
-        
-        # Log current audio settings
-        self._log_audio_settings()
-    
-    def _log_audio_settings(self):
-        """Log current audio settings for debugging"""
-        logger.debug(f"Current audio settings: device={self.settings.audio.input_device}, "
-                     f"sample_rate={self.settings.audio.sample_rate}, "
-                     f"channels={self.settings.audio.channels}")
-        if self.audio_recorder:
-            logger.debug(f"AudioRecorder: device={self.audio_recorder.device}, "
-                         f"sample_rate={self.audio_recorder.sample_rate}, "
-                         f"channels={self.audio_recorder.channels}")
-    
-    def _initialize_llm_processor(self):
-        """Initialize the LLM processor"""
-        # Skip LLM initialization completely
-        logger.info("LLM features have been disabled - skipping initialization")
-        self.text_processor = None
-        self.embedded_processor = None
-        return
-    
-    def _register_hotkeys(self):
-        """Register the hotkeys from settings"""
-        # Log all hotkeys being registered
-        logger.info(f"Registering hotkeys from settings: "
-                   f"record_key={self.settings.hotkeys.record_key.toString()}, "
-                   f"quit_key={self.settings.hotkeys.quit_key.toString() if self.settings.hotkeys.quit_key else 'None'}, "
-                   f"process_text_key={self.settings.hotkeys.process_text_key.toString() if self.settings.hotkeys.process_text_key else 'None'}")
-        
-        # Register record hotkey
-        self.hotkey_handler.register_hotkey(self.settings.hotkeys.record_key)
-        
-        # Register process text key if configured
-        # Avoid registering as both a regular hotkey and a process text hotkey
-        if self.settings.hotkeys.process_text_key:
-            # First check if this key is already registered as a regular hotkey
-            if self.settings.hotkeys.process_text_key in self.hotkey_handler.registered_hotkeys:
-                logger.warning(f"Process text key {self.settings.hotkeys.process_text_key.toString()} "
-                               f"is already registered as a regular hotkey. Unregistering first.")
-                self.hotkey_handler.unregister_hotkey(self.settings.hotkeys.process_text_key)
-                
-            # Now register it as a process text hotkey
-            self.hotkey_handler.register_process_text_hotkey(self.settings.hotkeys.process_text_key)
-            
-        # Register the exit/quit hotkey
-        if self.settings.hotkeys.quit_key:
-            exit_hotkey = self.settings.hotkeys.quit_key
-            logger.info(f"Using quit_key from settings: {exit_hotkey.toString()}")
-            if exit_hotkey not in self.hotkey_handler.registered_hotkeys:
-                success = self.hotkey_handler.register_hotkey(exit_hotkey)
-                if success:
-                    # Set the exit_hotkey property so the handler knows this is the exit hotkey
-                    self.hotkey_handler.exit_hotkey = exit_hotkey
-                    logger.info(f"Successfully registered exit hotkey ({exit_hotkey.toString()})")
-                else:
-                    logger.warning(f"Failed to register exit hotkey ({exit_hotkey.toString()})")
-        else:
-            # Use default Ctrl+Shift+Q if no quit key is configured
-            exit_hotkey = QKeySequence("Ctrl+Shift+Q")
-            logger.info(f"No quit_key in settings, using default: {exit_hotkey.toString()}")
-            if exit_hotkey not in self.hotkey_handler.registered_hotkeys:
-                success = self.hotkey_handler.register_hotkey(exit_hotkey)
-                if success:
-                    # Set the exit_hotkey property so the handler knows this is the exit hotkey
-                    self.hotkey_handler.exit_hotkey = exit_hotkey
-                    logger.info("Successfully registered default exit hotkey (Ctrl+Shift+Q)")
-                else:
-                    logger.warning("Failed to register default exit hotkey (Ctrl+Shift+Q)")
-                # Save this default to settings
-                self.settings.hotkeys.quit_key = exit_hotkey
-                self.settings_repository.save(self.settings)
-    
-    def set_hotkey(self, key_sequence: QKeySequence) -> bool:
-        """Set a new hotkey for recording
-        
-        Args:
-            key_sequence: The new key sequence to use
-            
-        Returns:
-            bool: True if the hotkey was successfully registered, False otherwise
-        """
-        logger.debug(f"Setting new record hotkey: {key_sequence.toString()}")
-        
-        try:
-            # Unregister old record hotkeys only (keep other hotkeys)
-            old_hotkeys = []
-            for key in list(self.hotkey_handler.registered_hotkeys.keys()):
-                # Skip process text hotkey and exit hotkey
-                if (self.hotkey_handler.registered_process_text_hotkey is not None and 
-                    key == self.hotkey_handler.registered_process_text_hotkey):
-                    continue
-                    
-                if key == self.settings.hotkeys.quit_key:  # Quit hotkey
-                    continue
-                    
-                old_hotkeys.append(key)
-                
-            # Unregister old recording hotkeys
-            for key in old_hotkeys:
-                logger.debug(f"Unregistering old hotkey: {key.toString()}")
-                self.hotkey_handler.unregister_hotkey(key)
-            
-            # Register new hotkey
-            success = self.hotkey_handler.register_hotkey(key_sequence)
-            
-            if success:
-                # Update settings
-                self.settings.hotkeys.record_key = key_sequence
-                # Make sure the settings are saved
-                self.settings_repository.save(self.settings)
-                logger.info(f"Successfully registered record hotkey: {key_sequence.toString()}")
-            else:
-                logger.warning(f"Failed to register record hotkey: {key_sequence.toString()}")
-                
-            return success
-            
-        except Exception as e:
-            logger.error(f"Error setting record hotkey: {e}", exc_info=True)
-            return False
-    
-    def set_process_text_hotkey(self, key_sequence: QKeySequence) -> bool:
-        """Set a new hotkey for processing text
-        
-        Args:
-            key_sequence: The new key sequence to use
-            
-        Returns:
-            bool: True if the hotkey was successfully registered, False otherwise
-        """
-        logger.debug(f"Setting new process text hotkey: {key_sequence.toString()}")
-        
-        try:
-            success = self.hotkey_handler.register_process_text_hotkey(key_sequence)
-            
-            if success:
-                # Update settings
-                self.settings.hotkeys.process_text_key = key_sequence
-                # Make sure the settings are saved
-                self.settings_repository.save(self.settings)
-                logger.info(f"Successfully registered process text hotkey: {key_sequence.toString()}")
-            else:
-                logger.warning(f"Failed to register process text hotkey: {key_sequence.toString()}")
-                
-            return success
-                
-        except Exception as e:
-            logger.error(f"Error setting process text hotkey: {e}", exc_info=True)
-            return False
-    
-    def set_quit_hotkey(self, key_sequence: QKeySequence) -> bool:
-        """Set a new hotkey for quitting the application
-        
-        Args:
-            key_sequence: The new key sequence to use
-            
-        Returns:
-            bool: True if the hotkey was successfully registered, False otherwise
-        """
-        logger.debug(f"Setting new quit hotkey: {key_sequence.toString()}")
-        
-        try:
-            # Find and unregister the old exit hotkey if it exists
-            old_exit_hotkey = None
-            for key in list(self.hotkey_handler.registered_hotkeys.keys()):
-                if key == self.settings.hotkeys.quit_key:
-                    old_exit_hotkey = key
-                    break
-            
-            if old_exit_hotkey:
-                logger.debug(f"Unregistering old quit hotkey: {old_exit_hotkey.toString()}")
-                self.hotkey_handler.unregister_hotkey(old_exit_hotkey)
-            
-            # Register the new quit hotkey
-            success = self.hotkey_handler.register_hotkey(key_sequence)
-            
-            if success:
-                # Update settings
-                self.settings.hotkeys.quit_key = key_sequence
-                # Set the exit_hotkey property so the handler knows this is the exit hotkey
-                self.hotkey_handler.exit_hotkey = key_sequence
-                # Make sure the settings are saved
-                self.settings_repository.save(self.settings)
-                logger.info(f"Successfully registered quit hotkey: {key_sequence.toString()}")
-            else:
-                logger.warning(f"Failed to register quit hotkey: {key_sequence.toString()}")
-                
-            return success
-                
-        except Exception as e:
-            logger.error(f"Error setting quit hotkey: {e}", exc_info=True)
-            return False
-    
-    def _on_hotkey_pressed(self):
-        """Handle hotkey press event"""
-        if not self.is_recording:
-            logger.debug("Hotkey pressed, starting recording")
-            self.start_recording()
-        else:
-            logger.debug("Hotkey pressed while recording, stopping recording")
-            self.stop_recording()
-    
-    def _on_hotkey_released(self):
-        """Handle hotkey release event - no longer used for stopping recording"""
-        if platform.system() == 'Linux':
-            return
-        elif platform.system() == 'Windows':
-            logger.debug("Hotkey released, stopping recording")
-            self.stop_requested.emit()
-            self.stop_recording()
-        elif platform.system() == 'Darwin':
-            logger.debug("Hotkey released, stopping recording")
-            self.stop_requested.emit()
-            self.stop_recording()
-        else:
-            pass
-    
-    def _delete_recording_file(self, file_path: Path):
-        """Delete the recording file after it's been transcribed.
-        
-        Args:
-            file_path: Path to the recording file
-        """
-        try:
-            if file_path and file_path.exists():
-                logger.debug(f"Deleting recording file: {file_path}")
-                file_path.unlink()
-                logger.info(f"Successfully deleted recording file: {file_path}")
-            else:
-                logger.debug(f"Recording file not found or invalid path: {file_path}")
-        except Exception as e:
-            logger.error(f"Error deleting recording file {file_path}: {e}")
-            
-    def stop_recording(self):
-        """Stop current recording and transcribe the audio."""
-        if not self.is_recording:
-            logger.debug("No recording in progress to stop")
-            return None
-            
-        logger.info("Stopping recording")
-        
-        try:
-            recording_path = self.audio_recorder.stop_recording()
-            self.is_recording = False
-            
-            if recording_path is None:
-                logger.warning("No audio recorded or save failed")
-                self.recording_failed.emit("No audio recorded")
-                # Create and emit a domain event
-                recording_failed_event = RecordingFailed(
-                    error_message="No audio recorded or save failed"
-                )
-                logger.debug(f"Created domain event: {recording_failed_event}")
-                return None
-                
-            # Emit UI signal
-            self.recording_stopped.emit(recording_path)
-            
-            # Create and use domain entity and events
-            # Get duration and other metadata
-            duration_seconds = self.audio_recorder.get_last_recording_duration()
-            audio_info = self.audio_recorder.get_last_recording_info()
-            
-            # Create AudioMetadata value object
-            audio_metadata = AudioMetadata(
-                sample_rate=self.audio_recorder.sample_rate,
-                channels=self.audio_recorder.channels,
-                bit_depth=16,  # Typically 16-bit for WAV
-                format="WAV",
-                device_name=str(self.audio_recorder.device),
-                file_size_bytes=recording_path.stat().st_size if recording_path.exists() else 0
-            )
-            
-            # Create Recording entity
-            recording_id = uuid4()
-            recording = Recording(
-                id=recording_id,
-                file_path=recording_path,
-                created_at=datetime.now(),
-                duration_seconds=duration_seconds,
-                metadata=audio_metadata
-            )
-            
-            # Create and log domain event
-            recording_stopped_event = RecordingStopped(
-                recording_id=recording_id,
-                file_path=recording_path,
-                duration_seconds=duration_seconds
-            )
-            logger.debug(f"Created domain event: {recording_stopped_event}")
-            
-            # Store recording entity for later reference
-            self.last_recording = recording
-            
-            # Transcribe the recording
-            logger.info(f"Transcribing recording from {recording_path}")
-            
-            # Create and log domain event
-            transcription_started_event = TranscriptionStarted(
-                recording_id=recording_id
-            )
-            logger.debug(f"Created domain event: {transcription_started_event}")
-            
-            # Actual transcription
-            result = self.transcriber.transcribe(
-                recording_path,
-                language=self.settings.transcription.language
-            )
-            
-            if result:
-                # Handle both TranscriptionResult object and string returns
-                if hasattr(result, 'text'):
-                    transcribed_text = result.text
-                else:
-                    # Assume result is already a string
-                    transcribed_text = result
-                
-                # Create transcription entity
-                processing_time_ms = self.transcriber.get_last_processing_time() if hasattr(self.transcriber, 'get_last_processing_time') else 0
-                
-                # Create TranscriptionMetadata value object
-                transcription_metadata = TranscriptionMetadata(
-                    model_name=self.settings.transcription.model,
-                    language=self.settings.transcription.language,
-                    confidence_score=0.9,  # Placeholder
-                    processing_time_ms=processing_time_ms,
-                    device=self.settings.transcription.device,
-                    word_timestamps=False,
-                    model_version=self.transcriber.model_version if hasattr(self.transcriber, 'model_version') else None
-                )
-                
-                # Create Transcription entity
-                transcription_id = uuid4()
-                transcription = Transcription(
-                    id=transcription_id,
-                    recording_id=recording_id,
-                    text=transcribed_text,
-                    created_at=datetime.now(),
-                    metadata=transcription_metadata
-                )
-                
-                # Store for later reference
-                self.last_transcription = transcribed_text
-                self.last_transcription_entity = transcription
-                
-                # Update recording with transcription reference
-                recording.transcription_id = transcription_id
-                
-                # Create and log domain event
-                transcription_completed_event = TranscriptionCompleted(
-                    recording_id=recording_id,
-                    transcription_id=transcription_id,
-                    text_length=len(transcribed_text),
-                    processing_time_ms=processing_time_ms
-                )
-                logger.debug(f"Created domain event: {transcription_completed_event}")
-                
-                # Emit UI signal
-                logger.info(f"Transcription complete: {transcribed_text[:50]}...")
-                self.transcription_complete.emit(transcribed_text)
-                
-                # Delete the recording file after successful transcription
-                self._delete_recording_file(recording_path)
-                
-            else:
-                logger.warning("Transcription failed")
-                self.recording_failed.emit("Transcription failed")
-                
-                # Create and log domain event
-                transcription_failed_event = TranscriptionFailed(
-                    recording_id=recording_id,
-                    error_message="Transcription failed or returned empty result"
-                )
-                logger.debug(f"Created domain event: {transcription_failed_event}")
-                
-                # Delete the recording file even if transcription failed
-                self._delete_recording_file(recording_path)
-            
-            return recording_path
-                
-        except Exception as e:
-            logger.error(f"Error stopping recording: {e}", exc_info=True)
-            self.is_recording = False
-            self.recording_failed.emit(str(e))
-            
-            # Create and log domain event
-            recording_failed_event = RecordingFailed(
-                error_message=str(e),
-                exception=e
-            )
-            logger.debug(f"Created domain event: {recording_failed_event}")
-            
-            return None
-    
-    def _on_process_text_hotkey(self):
-        """Handle process text hotkey press event"""
-        logger.debug("Process text hotkey pressed")
-        if not self.last_transcription:
-            logger.warning("No transcription available to process")
-            return
-            
-        self._process_text_with_llm(self.last_transcription)
-    
-    def _process_text_with_llm(self, text, transcription_id=None):
-        """Process text using the LLM
-        
-        Args:
-            text: Text to process
-            transcription_id: ID of the transcription entity if available
-        """
-        # LLM processing is disabled
-        logger.info("LLM processing is disabled - skipping text processing")
-        # Create a no-op result to avoid null errors
-        result = LLMProcessingResult(
-            original_text=text, 
-            processed_text="", 
-            processing_type="none", 
-            model_name="disabled"
-        )
-        self.llm_processing_complete.emit(result)
-    
-    def shutdown(self):
-        """Clean up resources before shutdown"""
-        logger.debug("Shutting down recording service")
-        # Unregister all hotkeys
-        if hasattr(self.hotkey_handler, 'shutdown'):
-            self.hotkey_handler.shutdown()
-    
-    def _create_hotkey_handler(self):
-        """Create the appropriate hotkey handler for the current platform"""
-        system = platform.system()
-        
-        if system == 'Windows':
-            from ..hotkeys.windows import WindowsHotkeyHandler
-            return WindowsHotkeyHandler()
-        elif system == 'Darwin':  # macOS
-            from ..hotkeys.macos import MacOSHotkeyHandler
-            return MacOSHotkeyHandler()
-        elif system == 'Linux':
-            from ..hotkeys.linux import LinuxHotkeyHandler
-            return LinuxHotkeyHandler()
-        else:
-            logger.warning(f"Unsupported platform: {system}")
-            return None
-    
-    def start_recording(self):
-        """Start recording audio and transcribing it."""
-        if self.is_recording:
-            logger.debug("Recording already in progress")
-            return
-            
-        logger.info("Starting recording")
-        
-        # First verify the audio recorder is initialized correctly
-        if not self.audio_recorder:
-            logger.error("Audio recorder not initialized")
-            self.recording_failed.emit("Audio recorder not initialized")
-            return
-            
-        # Log audio settings for debugging
-        self._log_audio_settings()
-            
-        try:
-            # Start the actual recording
-            self.audio_recorder.start_recording()
-            self.is_recording = True
-            self.recording_started.emit()
-        except Exception as e:
-            logger.error(f"Error starting recording: {e}", exc_info=True)
-            self.is_recording = False
-            self.recording_failed.emit(str(e))
-
-    def update_settings(self, settings):
-        """Update the service with new settings.
-        
-        Args:
-            settings: New application settings object
-        """
-        logger.debug("Updating recording service settings")
-        
-        # Store previous hotkey settings for comparison
-        old_record_key = self.settings.hotkeys.record_key
-        old_quit_key = self.settings.hotkeys.quit_key
-        old_process_text_key = self.settings.hotkeys.process_text_key
-        
-        # Update service settings
-        self.settings = settings
-        
-        # Update components that depend on settings
-        if self.settings.llm.enabled:
-            self._initialize_llm_processor()
-        
-        # Update audio recorder settings if they changed
-        if (self.audio_recorder.sample_rate != self.settings.audio.sample_rate or
-            self.audio_recorder.channels != self.settings.audio.channels or
-            self.audio_recorder.device != self.settings.audio.input_device):
-            
-            logger.debug(f"Updating audio recorder settings: "
-                        f"device={self.settings.audio.input_device}, "
-                        f"sample_rate={self.settings.audio.sample_rate}, "
-                        f"channels={self.settings.audio.channels}")
-            
-            self.audio_recorder.update_settings(
-                sample_rate=self.settings.audio.sample_rate,
-                channels=self.settings.audio.channels,
-                device=self.settings.audio.input_device
-            )
-        
-        # Check if any hotkeys changed and re-register if needed
-        if (old_record_key != self.settings.hotkeys.record_key or
-            old_quit_key != self.settings.hotkeys.quit_key or
-            old_process_text_key != self.settings.hotkeys.process_text_key):
-            logger.info("Hotkey settings changed, re-registering hotkeys")
-            
-            # Unregister all existing hotkeys first
-            if self.hotkey_handler:
-                for key in list(self.hotkey_handler.registered_hotkeys.keys()):
-                    logger.debug(f"Unregistering hotkey: {key.toString()}")
-                    self.hotkey_handler.unregister_hotkey(key)
-                
-                # Also unregister process text hotkey if it exists
-                if self.hotkey_handler.registered_process_text_hotkey:
-                    logger.debug(f"Unregistering process text hotkey: {self.hotkey_handler.registered_process_text_hotkey.toString()}")
-                    hotkey_id = self.hotkey_handler.process_text_hotkey_id
-                    if hotkey_id is not None:
-                        self.hotkey_handler.unregister_hotkey(self.hotkey_handler.registered_process_text_hotkey)
-                    self.hotkey_handler.registered_process_text_hotkey = None
-                    self.hotkey_handler.process_text_hotkey_id = None
-            
-            # Register new hotkeys
-            self._register_hotkeys()
-        
-        # Log updated settings
-        self._log_audio_settings()
-        
->>>>>>> ec495f6e
-        return True +        return True